--- conflicted
+++ resolved
@@ -2,10 +2,7 @@
 import pandas as pd
 import string
 from ekphrasis.classes.preprocessor import TextPreProcessor
-<<<<<<< HEAD
-=======
-# from ekphrasis.classes.tokenizer import SocialTokenizer
->>>>>>> d1c1aaff306f63a3a69304cca4ebed7bf2bd4bc9
+from ekphrasis.classes.tokenizer import SocialTokenizer
 from ekphrasis.dicts.emoticons import emoticons
 import emoji
 from cleantext import clean
@@ -70,7 +67,6 @@
             self,
             text: str,
             ekphrasis_preprocessing: bool) -> str:
-<<<<<<< HEAD
         text = text.lower()
         text = BeautifulSoup(text, "lxml").get_text()
         text = re.sub(r"http\S+", "", text)
@@ -86,14 +82,6 @@
             text = self.use_ekphrasis(text)
             # tokens = self.remove_punctuation(tokens)
             text = self.apply_clean_text(text)
-=======
-        text = text.replace(":", " ")
-        text = text.replace("\\n", " ")
-        text = self.use_ekphrasis(text)
-        # tokens = self.remove_punctuation(tokens)
-        text = self.apply_clean_text(text)
-        # tokens = [self.apply_clean_text(token) for token in tokens]
->>>>>>> 5c4f567f
         return text
 
     def preprocess_df(
