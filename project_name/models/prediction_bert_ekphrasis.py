--- conflicted
+++ resolved
@@ -8,14 +8,10 @@
 
 class PredictEkphrasisBert():
     def __init__(self):
-<<<<<<< HEAD
+
         bert_model_path = "models/saved_bert/model"
         bert_label_encoder_path = "models/saved_bert/label_encoder"
-=======
-        bert_model_path = "data/model/saved_bert_ekphrasis/model"
-        bert_label_encoder_path = "data/model/saved_bert_ekphrasis/" \
-                                  "label_encoder"
->>>>>>> d75b3265
+    
         self.bert_model = AutoModelForSequenceClassification.from_pretrained(
             bert_model_path)
         self.bert_tokenizer = AutoTokenizer.from_pretrained(bert_model_path)
@@ -40,11 +36,5 @@
             predicted_label = self.label_encoder.inverse_transform(
                 [predicted_class.item()])[0]
             confidence = prob_val.item()
-<<<<<<< HEAD
-        
-=======
-        """
-        return preprocessed_text #(predicted_label, confidence)
 
->>>>>>> d75b3265
         return (predicted_label, confidence)